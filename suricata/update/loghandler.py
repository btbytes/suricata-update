--- conflicted
+++ resolved
@@ -18,21 +18,17 @@
 import logging
 import time
 
-<<<<<<< HEAD
-=======
 # A list of secrets that will be replaced in the log output.
 secrets = {}
 
+
 def add_secret(secret, replacement):
-    """Register a secret to be masked. The secret will be replaced with:
-           <replacement>
+    """Register a secret to be masked.
+
+    The secret will be replaced with: <replacement>
     """
     secrets[str(secret)] = str(replacement)
 
-class SuriColourLogHandler(logging.StreamHandler):
-    """An alternative stream log handler that logs with Suricata inspired
-    log colours."""
->>>>>>> ad4f7493
 
 class SuriColourLogHandler(logging.StreamHandler):
     """A stream log handler that logs with Suricata inspired log colours"""
@@ -60,25 +56,13 @@
             level_prefix = self.YELLOW
             message_prefix = ""
 
-<<<<<<< HEAD
         self.stream.write("%s%s%s - <%s%s%s> -- %s%s%s\n" %
-                          (self.GREEN, self.format_time(record), self.RESET,
+                          (self.GREEN, self.formatTime(record), self.RESET,
                            level_prefix, record.levelname.title(), self.RESET,
-                           message_prefix, record.getMessage(), self.RESET))
-=======
-        self.stream.write("%s%s%s - <%s%s%s> -- %s%s%s\n" % (
-            self.GREEN,
-            self.formatTime(record),
-            self.RESET,
-            level_prefix,
-            record.levelname.title(),
-            self.RESET,
-            message_prefix,
-            self.mask_secrets(record.getMessage()),
-            self.RESET))
+                           message_prefix,
+                           self.mask_secrets(record.getMessage()), self.RESET))
 
     def mask_secrets(self, msg):
         for secret in secrets:
             msg = msg.replace(secret, "<%s>" % secrets[secret])
-        return msg
->>>>>>> ad4f7493
+        return msg